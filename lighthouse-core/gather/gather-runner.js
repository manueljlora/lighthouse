/**
 * @license
 * Copyright 2016 Google Inc. All rights reserved.
 *
 * Licensed under the Apache License, Version 2.0 (the "License");
 * you may not use this file except in compliance with the License.
 * You may obtain a copy of the License at
 *
 *     http://www.apache.org/licenses/LICENSE-2.0
 *
 * Unless required by applicable law or agreed to in writing, software
 * distributed under the License is distributed on an "AS IS" BASIS,
 * WITHOUT WARRANTIES OR CONDITIONS OF ANY KIND, either express or implied.
 * See the License for the specific language governing permissions and
 * limitations under the License.
 */
'use strict';

const log = require('../lib/log.js');
const Audit = require('../audits/audit');
const URL = require('../lib/url-shim');
const NetworkRecorder = require('../lib/network-recorder.js');

/**
 * @typedef {!Object<string, !Array<!Promise<*>>>}
 */
let GathererResults; // eslint-disable-line no-unused-vars

/**
 * Class that drives browser to load the page and runs gatherer lifecycle hooks.
 * Execution sequence when GatherRunner.run() is called:
 *
 * 1. Setup
 *   A. navigate to about:blank
 *   B. driver.connect()
 *   C. GatherRunner.setupDriver()
 *     i. assertNoSameOriginServiceWorkerClients
 *     ii. beginEmulation
 *     iii. enableRuntimeEvents
 *     iv. evaluateScriptOnLoad rescue native Promise from potential polyfill
 *     v. cleanAndDisableBrowserCaches
 *     vi. clearDataForOrigin
 *     vii. blockUrlPatterns
 *
 * 2. For each pass in the config:
 *   A. GatherRunner.beforePass()
 *     i. navigate to about:blank
 *     ii. all gatherers' beforePass()
 *   B. GatherRunner.pass()
 *     i. beginTrace (if requested) & beginDevtoolsLog
 *     ii. GatherRunner.loadPage()
 *       a. navigate to options.url (and wait for onload)
 *     iii. all gatherers' pass()
 *   C. GatherRunner.afterPass()
 *     i. endTrace (if requested) & endDevtoolsLog & endThrottling
 *     ii. all gatherers' afterPass()
 *
 * 3. Teardown
 *   A. GatherRunner.disposeDriver()
 *   B. collect all artifacts and return them
 *     i. collectArtifacts() from completed passes on each gatherer
 *     ii. add trace data and computed artifact methods
 */
class GatherRunner {
  /**
   * Loads about:blank and waits there briefly. Since a Page.reload command does
   * not let a service worker take over, we navigate away and then come back to
   * reload. We do not `waitForLoad` on about:blank since a page load event is
   * never fired on it.
   * @param {!Driver} driver
   * @param {url=} url
   * @param {number=} duration
   * @return {!Promise}
   */
  static loadBlank(driver, url = 'about:blank', duration = 300) {
    return driver.gotoURL(url).then(_ => new Promise(resolve => setTimeout(resolve, duration)));
  }

  /**
   * Loads options.url with specified options. If the main document URL
   * redirects, options.url will be updated accordingly. As such, options.url
   * will always represent the post-redirected URL. options.initialUrl is the
   * pre-redirect starting URL.
   * @param {!Driver} driver
   * @param {!Object} options
   * @return {!Promise}
   */
  static loadPage(driver, options) {
<<<<<<< HEAD
    return driver.gotoURL(options.url, {
      waitForLoad: true,
      disableJavaScript: !!options.disableJavaScript,
      flags: options.flags,
    }).then(finalUrl => {
      options.url = finalUrl;
    });
=======
    return Promise.resolve()
      // Begin tracing only if requested by config.
      .then(_ => options.config.recordTrace && driver.beginTrace(options.flags))
      // Network is always recorded for gatherer use
      .then(_ => driver.beginNetworkCollect(options))
      // Navigate.
      .then(_ => driver.gotoURL(options.url, {
        waitForLoad: true,
        disableJavaScript: !!options.disableJavaScript,
        flags: options.flags,
      }));
>>>>>>> af479e9f
  }

  /**
   * @param {!Driver} driver
   * @param {!GathererResults} gathererResults
   * @param {!Object} options
   * @return {!Promise}
   */
  static setupDriver(driver, gathererResults, options) {
    log.log('status', 'Initializing…');
    const resetStorage = !options.flags.disableStorageReset;
    // Enable emulation based on flags
    return driver.assertNoSameOriginServiceWorkerClients(options.url)
      .then(_ => driver.beginEmulation(options.flags))
      .then(_ => driver.enableRuntimeEvents())
      .then(_ => driver.cacheNatives())
      .then(_ => driver.dismissJavaScriptDialogs())
      .then(_ => resetStorage && driver.cleanAndDisableBrowserCaches())
      .then(_ => resetStorage && driver.clearDataForOrigin(options.url))
      .then(_ => driver.blockUrlPatterns(options.flags.blockedUrlPatterns || []))
      .then(_ => gathererResults.UserAgent = [driver.getUserAgent()]);
  }

  static disposeDriver(driver) {
    // We dont need to hold up the reporting for the reload/disconnect,
    // so we will not return a promise in here.
    log.log('status', 'Disconnecting from browser...');
    driver.disconnect().catch(err => {
      // Ignore disconnecting error if browser was already closed.
      // See https://github.com/GoogleChrome/lighthouse/issues/1583
      if (!(/close\/.*status: 500$/.test(err.message))) {
        log.error('GatherRunner disconnect', err.message);
      }
    });
  }

  /**
   * Test any error output from the promise, absorbing non-fatal errors and
   * throwing on fatal ones so that run is stopped.
   * @param {!Promise<*>} promise
   * @return {!Promise<*>}
   */
  static recoverOrThrow(promise) {
    return promise.catch(err => {
      if (err.fatal) {
        throw err;
      }
    });
  }

  /**
   * Throws an error if the original network request failed or wasn't found.
   * @param {string} url The URL of the original requested page.
   * @param {{online: boolean}} driver
   * @param {!Array<WebInspector.NetworkRequest>} networkRecords
   */
  static assertPageLoaded(url, driver, networkRecords) {
    const mainRecord = networkRecords.find(record => {
      // record.url is actual request url, so needs to be compared without any URL fragment.
      return URL.equalWithExcludedFragments(record.url, url);
    });
    if (driver.online && (!mainRecord || mainRecord.failed)) {
      const message = mainRecord ? mainRecord.localizedFailDescription : 'timeout reached';
      log.error('GatherRunner', message);
      const error = new Error(`Unable to load the page: ${message}`);
      error.code = 'PAGE_LOAD_ERROR';
      throw error;
    }
  }

  /**
   * Navigates to about:blank and calls beforePass() on gatherers before tracing
   * has started and before navigation to the target page.
   * @param {!Object} options
   * @param {!GathererResults} gathererResults
   * @return {!Promise}
   */
  static beforePass(options, gathererResults) {
    const blankPage = options.config.blankPage;
    const blankDuration = options.config.blankDuration;
    const pass = GatherRunner.loadBlank(options.driver, blankPage, blankDuration);

    return options.config.gatherers.reduce((chain, gatherer) => {
      return chain.then(_ => {
        const artifactPromise = Promise.resolve().then(_ => gatherer.beforePass(options));
        gathererResults[gatherer.name] = [artifactPromise];
        return GatherRunner.recoverOrThrow(artifactPromise);
      });
    }, pass);
  }

  /**
   * Navigates to requested URL and then runs pass() on gatherers while trace
   * (if requested) is still being recorded.
   * @param {!Object} options
   * @param {!GathererResults} gathererResults
   * @return {!Promise}
   */
  static pass(options, gathererResults) {
    const driver = options.driver;
    const config = options.config;
    const gatherers = config.gatherers;

    const gatherernames = gatherers.map(g => g.name).join(', ');
    const status = 'Loading page & waiting for onload';
    log.log('status', status, gatherernames);

    // Always record devtoolsLog.
    driver.beginDevtoolsLog();

    const pass = Promise.resolve()
      // Begin tracing only if requested by config.
      .then(_ => config.recordTrace && driver.beginTrace(options.flags))
      // Navigate.
      .then(_ => GatherRunner.loadPage(driver, options))
      .then(_ => log.log('statusEnd', status));

    return gatherers.reduce((chain, gatherer) => {
      return chain.then(_ => {
        const artifactPromise = Promise.resolve().then(_ => gatherer.pass(options));
        gathererResults[gatherer.name].push(artifactPromise);
        return GatherRunner.recoverOrThrow(artifactPromise);
      });
    }, pass);
  }

  /**
   * Ends tracing and collects trace data (if requested for this pass), and runs
   * afterPass() on gatherers with trace data passed in. Promise resolves with
   * object containing trace and network data.
   * @param {!Object} options
   * @param {!GathererResults} gathererResults
   * @return {!Promise}
   */
  static afterPass(options, gathererResults) {
    const driver = options.driver;
    const config = options.config;
    const gatherers = config.gatherers;
    const passData = {};

    let pass = Promise.resolve();

    if (config.recordTrace) {
      pass = pass.then(_ => {
        log.log('status', 'Retrieving trace');
        return driver.endTrace(config.pauseBeforeTraceEndMs);
      }).then(traceContents => {
        // Before Chrome 54.0.2816 (codereview.chromium.org/2161583004),
        // traceContents was an array of trace events; after, traceContents is
        // an object with a traceEvents property. Normalize to object form.
        passData.trace = Array.isArray(traceContents) ?
            {traceEvents: traceContents} : traceContents;
        log.verbose('statusEnd', 'Retrieving trace');
      });
    }

    pass = pass.then(_ => {
      const status = 'Retrieving devtoolsLog and network records';
      log.log('status', status);
      const devtoolsLog = driver.endDevtoolsLog();
      const networkRecords = NetworkRecorder.recordsFromLogs(devtoolsLog);
      GatherRunner.assertPageLoaded(options.url, driver, networkRecords);
<<<<<<< HEAD
=======
      // Expose devtoolsLog & networkRecords to gatherers
      passData.networkRecords = networkRecords;
>>>>>>> af479e9f
      log.verbose('statusEnd', status);

      // Expose devtoolsLog and networkRecords to gatherers
      passData.devtoolsLog = devtoolsLog;
      passData.networkRecords = networkRecords;
    });

    // Disable throttling so the afterPass analysis isn't throttled
    pass = pass.then(_ => driver.setThrottling(options.flags, {useThrottling: false}));

    pass = gatherers.reduce((chain, gatherer) => {
      const status = `Retrieving: ${gatherer.name}`;
      return chain.then(_ => {
        log.log('status', status);
        const artifactPromise = Promise.resolve().then(_ => gatherer.afterPass(options, passData));
        gathererResults[gatherer.name].push(artifactPromise);
        return GatherRunner.recoverOrThrow(artifactPromise);
      }).then(_ => {
        log.verbose('statusEnd', status);
      });
    }, pass);

    // Resolve on tracing data using passName from config.
    return pass.then(_ => passData);
  }

  /**
   * Takes the results of each gatherer phase for each gatherer and uses the
   * last produced value (that's not undefined) as the artifact for that
   * gatherer. If a non-fatal error was rejected from a gatherer phase,
   * uses that error object as the artifact instead.
   * @param {!GathererResults} gathererResults
   * @return {!Promise<!Artifacts>}
   */
  static collectArtifacts(gathererResults) {
    const artifacts = {};

    return Object.keys(gathererResults).reduce((chain, gathererName) => {
      return chain.then(_ => {
        const phaseResultsPromises = gathererResults[gathererName];
        return Promise.all(phaseResultsPromises).then(phaseResults => {
          // Take last defined pass result as artifact.
          const definedResults = phaseResults.filter(element => element !== undefined);
          const artifact = definedResults[definedResults.length - 1];
          if (artifact === undefined) {
            throw new Error(`${gathererName} failed to provide an artifact.`);
          }
          artifacts[gathererName] = artifact;
        }, err => {
          // To reach this point, all errors are non-fatal, so return err to
          // runner to handle turning it into an error audit.
          artifacts[gathererName] = err;
        });
      });
    }, Promise.resolve()).then(_ => {
      return artifacts;
    });
  }

  static run(passes, options) {
    const driver = options.driver;
    const tracingData = {
      traces: {},
      devtoolsLogs: {},
      networkRecords: {}
    };

    if (typeof options.url !== 'string' || options.url.length === 0) {
      return Promise.reject(new Error('You must provide a url to the gather-runner'));
    }

    if (typeof options.flags === 'undefined') {
      options.flags = {};
    }

    if (typeof options.config === 'undefined') {
      return Promise.reject(new Error('You must provide a config'));
    }

    if (typeof options.flags.disableCpuThrottling === 'undefined') {
      options.flags.disableCpuThrottling = false;
    }

    passes = this.instantiateGatherers(passes, options.config.configDir);

    const gathererResults = {};

    return driver.connect()
      .then(_ => GatherRunner.loadBlank(driver))
      .then(_ => GatherRunner.setupDriver(driver, gathererResults, options))

      // Run each pass
      .then(_ => {
        // If the main document redirects, we'll update this to keep track
        let urlAfterRedirects;
        return passes.reduce((chain, config, passIndex) => {
          const runOptions = Object.assign({}, options, {config});
          return chain
            .then(_ => driver.setThrottling(options.flags, config))
            .then(_ => GatherRunner.beforePass(runOptions, gathererResults))
            .then(_ => GatherRunner.pass(runOptions, gathererResults))
            .then(_ => GatherRunner.afterPass(runOptions, gathererResults))
            .then(passData => {
<<<<<<< HEAD
=======
              // If requested by config, merge trace -> tracingData
>>>>>>> af479e9f
              const passName = config.passName || Audit.DEFAULT_PASS;

              // networkRecords are discarded and not added onto artifacts.
              tracingData.devtoolsLogs[passName] = passData.devtoolsLog;

              // If requested by config, add trace to pass's tracingData
              if (config.recordTrace) {
                tracingData.traces[passName] = passData.trace;
              }

<<<<<<< HEAD
              // passData.networkRecords is now discarded and not added onto artifacts
              tracingData.devtoolsLogs[passName] = passData.devtoolsLog;
=======
              tracingData.networkRecords[passName] = passData.networkRecords;
>>>>>>> af479e9f

              if (passIndex === 0) {
                urlAfterRedirects = runOptions.url;
              }
            });
        }, Promise.resolve()).then(_ => {
          options.url = urlAfterRedirects;
        });
      })
      .then(_ => GatherRunner.disposeDriver(driver))
      .then(_ => GatherRunner.collectArtifacts(gathererResults))
      .then(artifacts => {
        // Add tracing data to the artifacts object.
        return Object.assign(artifacts, tracingData);
      })
      // cleanup on error
      .catch(err => {
        GatherRunner.disposeDriver(driver);

        throw err;
      });
  }

  static getGathererClass(nameOrGathererClass, configPath) {
    const Runner = require('../runner');
    const coreList = Runner.getGathererList();

    let GathererClass;
    if (typeof nameOrGathererClass === 'string') {
      const name = nameOrGathererClass;

      // See if the gatherer is a Lighthouse core gatherer.
      const coreGatherer = coreList.find(a => a === `${name}.js`);
      let requirePath = `./gatherers/${name}`;
      if (!coreGatherer) {
        // Otherwise, attempt to find it elsewhere. This throws if not found.
        requirePath = Runner.resolvePlugin(name, configPath, 'gatherer');
      }

      GathererClass = require(requirePath);

      this.assertValidGatherer(GathererClass, name);
    } else {
      GathererClass = nameOrGathererClass;
      this.assertValidGatherer(GathererClass);
    }

    return GathererClass;
  }

  static assertValidGatherer(GathererDefinition, gathererName) {
    const gathererInstance = new GathererDefinition();
    gathererName = gathererName || gathererInstance.name || 'gatherer';

    if (typeof gathererInstance.beforePass !== 'function') {
      throw new Error(`${gathererName} has no beforePass() method.`);
    }

    if (typeof gathererInstance.pass !== 'function') {
      throw new Error(`${gathererName} has no pass() method.`);
    }

    if (typeof gathererInstance.afterPass !== 'function') {
      throw new Error(`${gathererName} has no afterPass() method.`);
    }
  }

  static instantiateGatherers(passes, rootPath) {
    return passes.map(pass => {
      pass.gatherers = pass.gatherers.map(gatherer => {
        // If this is already instantiated, don't do anything else.
        if (typeof gatherer !== 'string') {
          return gatherer;
        }

        const GathererClass = GatherRunner.getGathererClass(gatherer, rootPath);
        return new GathererClass();
      });

      return pass;
    });
  }
}

module.exports = GatherRunner;<|MERGE_RESOLUTION|>--- conflicted
+++ resolved
@@ -86,7 +86,6 @@
    * @return {!Promise}
    */
   static loadPage(driver, options) {
-<<<<<<< HEAD
     return driver.gotoURL(options.url, {
       waitForLoad: true,
       disableJavaScript: !!options.disableJavaScript,
@@ -94,19 +93,6 @@
     }).then(finalUrl => {
       options.url = finalUrl;
     });
-=======
-    return Promise.resolve()
-      // Begin tracing only if requested by config.
-      .then(_ => options.config.recordTrace && driver.beginTrace(options.flags))
-      // Network is always recorded for gatherer use
-      .then(_ => driver.beginNetworkCollect(options))
-      // Navigate.
-      .then(_ => driver.gotoURL(options.url, {
-        waitForLoad: true,
-        disableJavaScript: !!options.disableJavaScript,
-        flags: options.flags,
-      }));
->>>>>>> af479e9f
   }
 
   /**
@@ -269,11 +255,8 @@
       const devtoolsLog = driver.endDevtoolsLog();
       const networkRecords = NetworkRecorder.recordsFromLogs(devtoolsLog);
       GatherRunner.assertPageLoaded(options.url, driver, networkRecords);
-<<<<<<< HEAD
-=======
       // Expose devtoolsLog & networkRecords to gatherers
       passData.networkRecords = networkRecords;
->>>>>>> af479e9f
       log.verbose('statusEnd', status);
 
       // Expose devtoolsLog and networkRecords to gatherers
@@ -377,10 +360,7 @@
             .then(_ => GatherRunner.pass(runOptions, gathererResults))
             .then(_ => GatherRunner.afterPass(runOptions, gathererResults))
             .then(passData => {
-<<<<<<< HEAD
-=======
               // If requested by config, merge trace -> tracingData
->>>>>>> af479e9f
               const passName = config.passName || Audit.DEFAULT_PASS;
 
               // networkRecords are discarded and not added onto artifacts.
@@ -391,12 +371,7 @@
                 tracingData.traces[passName] = passData.trace;
               }
 
-<<<<<<< HEAD
-              // passData.networkRecords is now discarded and not added onto artifacts
-              tracingData.devtoolsLogs[passName] = passData.devtoolsLog;
-=======
               tracingData.networkRecords[passName] = passData.networkRecords;
->>>>>>> af479e9f
 
               if (passIndex === 0) {
                 urlAfterRedirects = runOptions.url;
