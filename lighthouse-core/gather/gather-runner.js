/**
 * @license Copyright 2016 Google Inc. All Rights Reserved.
 * Licensed under the Apache License, Version 2.0 (the "License"); you may not use this file except in compliance with the License. You may obtain a copy of the License at http://www.apache.org/licenses/LICENSE-2.0
 * Unless required by applicable law or agreed to in writing, software distributed under the License is distributed on an "AS IS" BASIS, WITHOUT WARRANTIES OR CONDITIONS OF ANY KIND, either express or implied. See the License for the specific language governing permissions and limitations under the License.
 */
'use strict';

const log = require('lighthouse-logger');
const manifestParser = require('../lib/manifest-parser.js');
const stacksGatherer = require('../lib/stack-collector.js');
const LHError = require('../lib/lh-error.js');
const URL = require('../lib/url-shim.js');
const NetworkRecorder = require('../lib/network-recorder.js');
const constants = require('../config/constants.js');

/** @typedef {import('../gather/driver.js')} Driver */

/** @typedef {import('./gatherers/gatherer.js').PhaseResult} PhaseResult */
/**
 * Each entry in each gatherer result array is the output of a gatherer phase:
 * `beforePass`, `pass`, and `afterPass`. Flattened into an `LH.Artifacts` in
 * `collectArtifacts`.
 * @typedef {Record<keyof LH.GathererArtifacts, Array<PhaseResult|Promise<PhaseResult>>>} GathererResults
 */
/** @typedef {Array<[keyof GathererResults, GathererResults[keyof GathererResults]]>} GathererResultsEntries */

/**
 * Class that drives browser to load the page and runs gatherer lifecycle hooks.
 */
class GatherRunner {
  /**
   * Loads about:blank and waits there briefly. Since a Page.reload command does
   * not let a service worker take over, we navigate away and then come back to
   * reload. We do not `waitForLoad` on about:blank since a page load event is
   * never fired on it.
   * @param {Driver} driver
   * @param {string=} url
   * @return {Promise<void>}
   */
  static async loadBlank(driver, url = constants.defaultPassConfig.blankPage) {
    const status = {msg: 'Resetting state with about:blank', id: 'lh:gather:loadBlank'};
    log.time(status);
    await driver.gotoURL(url, {waitForNavigated: true});
    log.timeEnd(status);
  }

  /**
   * Loads options.url with specified options. If the main document URL
   * redirects, options.url will be updated accordingly. As such, options.url
   * will always represent the post-redirected URL. options.requestedUrl is the
   * pre-redirect starting URL.
   * @param {Driver} driver
   * @param {LH.Gatherer.PassContext} passContext
   * @return {Promise<{pageLoadError?: LH.LighthouseError}>}
   */
  static async loadPage(driver, passContext) {
<<<<<<< HEAD
    try {
      const finalUrl = await driver.gotoURL(passContext.url, {
        waitForFCP: passContext.passConfig.recordTrace,
        waitForLoad: true,
        passContext,
      });
      passContext.url = finalUrl;

      return {};
    } catch (err) {
      // If it's one of our loading-based LHErrors, we'll treat it as a page load error.
      if (err.code === 'NO_FCP') {
        return {pageLoadError: err};
      }

      throw err;
    }
=======
    const gatherers = passContext.passConfig.gatherers;
    const status = {
      msg: 'Loading page & waiting for onload',
      id: `lh:gather:loadPage-${passContext.passConfig.passName}`,
      args: [gatherers.map(g => g.instance.name).join(', ')],
    };
    log.time(status);

    const finalUrl = await driver.gotoURL(passContext.url, {
      waitForFCP: passContext.passConfig.recordTrace,
      waitForLoad: true,
      passContext,
    });
    passContext.url = finalUrl;

    log.timeEnd(status);
>>>>>>> 709d2b5e
  }

  /**
   * @param {Driver} driver
   * @param {{requestedUrl: string, settings: LH.Config.Settings}} options
   * @return {Promise<void>}
   */
  static async setupDriver(driver, options) {
    const status = {msg: 'Initializing…', id: 'lh:gather:setupDriver'};
    log.time(status);
    const resetStorage = !options.settings.disableStorageReset;
    await driver.assertNoSameOriginServiceWorkerClients(options.requestedUrl);
    await driver.beginEmulation(options.settings);
    await driver.enableRuntimeEvents();
    await driver.enableAsyncStacks();
    await driver.cacheNatives();
    await driver.registerPerformanceObserver();
    await driver.dismissJavaScriptDialogs();
    if (resetStorage) await driver.clearDataForOrigin(options.requestedUrl);
    log.timeEnd(status);
  }

  /**
   * Reset browser state where needed and release the connection.
   * @param {Driver} driver
   * @param {{requestedUrl: string, settings: LH.Config.Settings}} options
   * @return {Promise<void>}
   */
  static async disposeDriver(driver, options) {
    const status = {msg: 'Disconnecting from browser...', id: 'lh:gather:disconnect'};

    log.time(status);
    try {
      // If storage was cleared for the run, clear at the end so Lighthouse specifics aren't cached.
      const resetStorage = !options.settings.disableStorageReset;
      if (resetStorage) await driver.clearDataForOrigin(options.requestedUrl);

      await driver.disconnect();
    } catch (err) {
      // Ignore disconnecting error if browser was already closed.
      // See https://github.com/GoogleChrome/lighthouse/issues/1583
      if (!(/close\/.*status: (500|404)$/.test(err.message))) {
        log.error('GatherRunner disconnect', err.message);
      }
    }
    log.timeEnd(status);
  }

  /**
   * Returns an error if the original network request failed or wasn't found.
   * @param {string} url The URL of the original requested page.
   * @param {Array<LH.Artifacts.NetworkRequest>} networkRecords
   * @return {LH.LighthouseError|undefined}
   */
  static getNetworkError(url, networkRecords) {
    const mainRecord = networkRecords.find(record => {
      // record.url is actual request url, so needs to be compared without any URL fragment.
      return URL.equalWithExcludedFragments(record.url, url);
    });

    if (!mainRecord) {
      return new LHError(LHError.errors.NO_DOCUMENT_REQUEST);
    } else if (mainRecord.failed) {
      const netErr = mainRecord.localizedFailDescription;
      // Match all resolution and DNS failures
      // https://cs.chromium.org/chromium/src/net/base/net_error_list.h?rcl=cd62979b
      if (
        netErr === 'net::ERR_NAME_NOT_RESOLVED' ||
        netErr === 'net::ERR_NAME_RESOLUTION_FAILED' ||
        netErr.startsWith('net::ERR_DNS_')
      ) {
        return new LHError(LHError.errors.DNS_FAILURE);
      } else {
        return new LHError(
          LHError.errors.FAILED_DOCUMENT_REQUEST,
          {errorDetails: netErr}
        );
      }
    } else if (mainRecord.hasErrorStatusCode()) {
      return new LHError(
        LHError.errors.ERRORED_DOCUMENT_REQUEST,
        {statusCode: `${mainRecord.statusCode}`}
      );
    }
  }

  /**
   * Returns an error if the page load should be considered failed, e.g. from a
   * main document request failure, a security issue, etc.
   * @param {LH.Gatherer.PassContext} passContext
   * @param {LH.Gatherer.LoadData} loadData
   */
  static getPageLoadError(passContext, loadData) {
    const networkError = GatherRunner.getNetworkError(passContext.url, loadData.networkRecords);

    //  If the driver was offline, the load will fail without offline support. Ignore this case.
    if (!passContext.driver.online) return;

    return networkError;
  }

  /**
   * Initialize network settings for the pass, e.g. throttling, blocked URLs,
   * and manual request headers.
   * @param {LH.Gatherer.PassContext} passContext
   * @return {Promise<void>}
   */
  static async setupPassNetwork(passContext) {
    const status = {msg: 'Setting up network for the pass trace', id: `lh:gather:setupPassNetwork`};
    log.time(status);

    const passConfig = passContext.passConfig;
    await passContext.driver.setThrottling(passContext.settings, passConfig);

    const blockedUrls = (passContext.passConfig.blockedUrlPatterns || [])
      .concat(passContext.settings.blockedUrlPatterns || []);

    // Set request blocking before any network activity
    // No "clearing" is done at the end of the pass since blockUrlPatterns([]) will unset all if
    // neccessary at the beginning of the next pass.
    await passContext.driver.blockUrlPatterns(blockedUrls);
    await passContext.driver.setExtraHTTPHeaders(passContext.settings.extraHeaders);

    log.timeEnd(status);
  }

  /**
   * Beging recording devtoolsLog and trace (if requested).
   * @param {LH.Gatherer.PassContext} passContext
   * @return {Promise<void>}
   */
  static async beginRecording(passContext) {
    const status = {msg: 'Beginning devtoolsLog and trace', id: 'lh:gather:beginRecording'};
    log.time(status);

    const {driver, passConfig, settings} = passContext;

    // Always record devtoolsLog
    await driver.beginDevtoolsLog();

    if (passConfig.recordTrace) {
      await driver.beginTrace(settings);
    }

    log.timeEnd(status);
  }

  /**
   * End recording devtoolsLog and trace (if requested), returning an
   * `LH.Gatherer.LoadData` with the recorded data.
   * @param {LH.Gatherer.PassContext} passContext
   * @return {Promise<LH.Gatherer.LoadData>}
   */
  static async endRecording(passContext) {
    const {driver, passConfig} = passContext;

    let trace;
    if (passConfig.recordTrace) {
      const status = {msg: 'Retrieving trace', id: `lh:gather:getTrace`};
      log.time(status);
      trace = await driver.endTrace();
      log.timeEnd(status);
    }

    const status = {
      msg: 'Retrieving devtoolsLog & network records',
      id: `lh:gather:getDevtoolsLog`,
    };
    log.time(status);
    const devtoolsLog = driver.endDevtoolsLog();
    const networkRecords = NetworkRecorder.recordsFromLogs(devtoolsLog);
    log.timeEnd(status);

    return {
      networkRecords,
      devtoolsLog,
      trace,
    };
  }

  /**
   * Run beforePass() on gatherers.
   * @param {LH.Gatherer.PassContext} passContext
   * @param {Partial<GathererResults>} gathererResults
   * @return {Promise<void>}
   */
  static async beforePass(passContext, gathererResults) {
    const bpStatus = {msg: `Running beforePass methods`, id: `lh:gather:beforePass`};
    log.time(bpStatus, 'verbose');

    for (const gathererDefn of passContext.passConfig.gatherers) {
      const gatherer = gathererDefn.instance;
      // Abuse the passContext to pass through gatherer options
      passContext.options = gathererDefn.options || {};
      const status = {
        msg: `Retrieving setup: ${gatherer.name}`,
        id: `lh:gather:beforePass:${gatherer.name}`,
      };
      log.time(status, 'verbose');
      const artifactPromise = Promise.resolve().then(_ => gatherer.beforePass(passContext));
      gathererResults[gatherer.name] = [artifactPromise];
      await artifactPromise.catch(() => {});
      log.timeEnd(status);
    }
    log.timeEnd(bpStatus);
  }

  /**
   * Run pass() on gatherers.
   * @param {LH.Gatherer.PassContext} passContext
   * @param {Partial<GathererResults>} gathererResults
   * @return {Promise<void>}
   */
  static async pass(passContext, gathererResults) {
    const config = passContext.passConfig;
    const gatherers = config.gatherers;

<<<<<<< HEAD
    const recordTrace = config.recordTrace;
    const isPerfRun = !settings.disableStorageReset && recordTrace && config.useThrottling;

    const status = {
      msg: 'Loading page & waiting for onload',
      id: `lh:gather:loadPage-${passContext.passConfig.passName}`,
      args: [gatherers.map(g => g.instance.name).join(', ')],
    };
    log.time(status);

    // Clear disk & memory cache if it's a perf run
    if (isPerfRun) await driver.cleanBrowserCaches();
    // Always record devtoolsLog
    await driver.beginDevtoolsLog();
    // Begin tracing if requested by config.
    if (recordTrace) await driver.beginTrace(settings);

    // Navigate.
    let {pageLoadError} = await GatherRunner.loadPage(driver, passContext);
    // If the driver was offline, a page load error might be expected, so do not save it.
    if (!driver.online) pageLoadError = undefined;
    log.timeEnd(status);

=======
>>>>>>> 709d2b5e
    const pStatus = {msg: `Running pass methods`, id: `lh:gather:pass`};
    log.time(pStatus, 'verbose');

    for (const gathererDefn of gatherers) {
      const gatherer = gathererDefn.instance;
      // Abuse the passContext to pass through gatherer options
      passContext.options = gathererDefn.options || {};
      const status = {
        msg: `Retrieving in-page: ${gatherer.name}`,
        id: `lh:gather:pass:${gatherer.name}`,
      };
      log.time(status);
      const artifactPromise = pageLoadError ?
        Promise.reject(pageLoadError) :
        Promise.resolve().then(_ => gatherer.pass(passContext));

      const gathererResult = gathererResults[gatherer.name] || [];
      gathererResult.push(artifactPromise);
      gathererResults[gatherer.name] = gathererResult;
      await artifactPromise.catch(() => {});
    }

    log.timeEnd(pStatus);

    passContext.pageLoadError = pageLoadError;
  }

  /**
   * Run afterPass() on gatherers.
   * @param {LH.Gatherer.PassContext} passContext
   * @param {LH.Gatherer.LoadData} loadData
   * @param {Partial<GathererResults>} gathererResults
   * @return {Promise<void>}
   */
  static async afterPass(passContext, loadData, gathererResults) {
    const config = passContext.passConfig;
    const gatherers = config.gatherers;

<<<<<<< HEAD
    let trace;
    if (config.recordTrace) {
      const status = {msg: 'Retrieving trace', id: `lh:gather:getTrace`};
      log.time(status);
      trace = await driver.endTrace();
      log.timeEnd(status);
    }

    const status = {
      msg: 'Retrieving devtoolsLog & network records',
      id: `lh:gather:getDevtoolsLog`,
    };
    log.time(status);
    const devtoolsLog = driver.endDevtoolsLog();
    const networkRecords = NetworkRecorder.recordsFromLogs(devtoolsLog);
    log.timeEnd(status);

    // Prefer the page load error from networks if we have one as it's more specific than NO_FCP.
    let pageLoadError = GatherRunner.getPageLoadError(passContext.url, networkRecords) ||
      passContext.pageLoadError;
    // If the driver was offline, a page load error is expected, so do not save it.
    if (!driver.online) pageLoadError = undefined;

    // Expose devtoolsLog, networkRecords, and trace (if present) to gatherers
    /** @type {LH.Gatherer.LoadData} */
    const passData = {
      networkRecords,
      devtoolsLog,
      trace,
    };

=======
>>>>>>> 709d2b5e
    const apStatus = {msg: `Running afterPass methods`, id: `lh:gather:afterPass`};
    log.time(apStatus, 'verbose');

    for (const gathererDefn of gatherers) {
      const gatherer = gathererDefn.instance;
      const status = {
        msg: `Retrieving: ${gatherer.name}`,
        id: `lh:gather:afterPass:${gatherer.name}`,
      };
      log.time(status);

      // Add gatherer options to the passContext.
      passContext.options = gathererDefn.options || {};
      const artifactPromise = Promise.resolve()
        .then(_ => gatherer.afterPass(passContext, loadData));

      const gathererResult = gathererResults[gatherer.name] || [];
      gathererResult.push(artifactPromise);
      // Override the gatherer result if we encountered a pageLoadError to ensure the last error wins.
      // We prefer the pageLoadError here in afterPass because it contains the more specific error
      // from the network records.
      gathererResults[gatherer.name] = pageLoadError ? [artifactPromise] : gathererResult;
      await artifactPromise.catch(() => {});
      log.timeEnd(status);
    }
    log.timeEnd(apStatus);
  }

<<<<<<< HEAD
    passContext.pageLoadError = pageLoadError;

    // Resolve on tracing data using passName from config.
    return passData;
=======
  /**
   * Generate a set of artfiacts for the given pass as if all the gatherers
   * failed with the given pageLoadError.
   * @param {LH.Gatherer.PassContext} passContext
   * @param {LHError} pageLoadError
   * @return {{pageLoadError: LHError, artifacts: Partial<LH.GathererArtifacts>}}
   */
  static generatePageLoadErrorArtifacts(passContext, pageLoadError) {
    /** @type {Partial<Record<keyof LH.GathererArtifacts, LHError>>} */
    const errorArtifacts = {};
    for (const gathererDefn of passContext.passConfig.gatherers) {
      const gatherer = gathererDefn.instance;
      errorArtifacts[gatherer.name] = pageLoadError;
    }

    return {
      pageLoadError,
      // @ts-ignore - TODO(bckenny): figure out how to usefully type errored artifacts.
      artifacts: errorArtifacts,
    };
>>>>>>> 709d2b5e
  }

  /**
   * Takes the results of each gatherer phase for each gatherer and uses the
   * last produced value (that's not undefined) as the artifact for that
   * gatherer. If an error was rejected from a gatherer phase,
   * uses that error object as the artifact instead.
   * @param {Partial<GathererResults>} gathererResults
   * @return {Promise<{artifacts: Partial<LH.GathererArtifacts>}>}
   */
  static async collectArtifacts(gathererResults) {
    /** @type {Partial<LH.GathererArtifacts>} */
    const gathererArtifacts = {};

    const resultsEntries = /** @type {GathererResultsEntries} */ (Object.entries(gathererResults));
    for (const [gathererName, phaseResultsPromises] of resultsEntries) {
      try {
        const phaseResults = await Promise.all(phaseResultsPromises);
        // Take last defined pass result as artifact.
        const definedResults = phaseResults.filter(element => element !== undefined);
        const artifact = definedResults[definedResults.length - 1];
        // Typecast pretends artifact always provided here, but checked below for top-level `throw`.
        gathererArtifacts[gathererName] = /** @type {NonVoid<PhaseResult>} */ (artifact);
      } catch (err) {
        // Return error to runner to handle turning it into an error audit.
        gathererArtifacts[gathererName] = err;
      }

      if (gathererArtifacts[gathererName] === undefined) {
        throw new Error(`${gathererName} failed to provide an artifact.`);
      }
    }

    return {
      artifacts: gathererArtifacts,
    };
  }

  /**
   * Return an initialized but mostly empty set of base artifacts, to be
   * populated as the run continues.
   * @param {{driver: Driver, requestedUrl: string, settings: LH.Config.Settings}} options
   * @return {Promise<LH.BaseArtifacts>}
   */
  static async initializeBaseArtifacts(options) {
    const hostUserAgent = (await options.driver.getBrowserVersion()).userAgent;

    const {emulatedFormFactor} = options.settings;
    // Whether Lighthouse was run on a mobile device (i.e. not on a desktop machine).
    const IsMobileHost = hostUserAgent.includes('Android') || hostUserAgent.includes('Mobile');
    const TestedAsMobileDevice = emulatedFormFactor === 'mobile' ||
      (emulatedFormFactor !== 'desktop' && IsMobileHost);

    return {
      fetchTime: (new Date()).toJSON(),
      LighthouseRunWarnings: [],
      TestedAsMobileDevice,
      HostUserAgent: hostUserAgent,
      NetworkUserAgent: '', // updated later
      BenchmarkIndex: 0, // updated later
      WebAppManifest: null, // updated later
      Stacks: [], // updated later
      traces: {},
      devtoolsLogs: {},
      settings: options.settings,
      URL: {requestedUrl: options.requestedUrl, finalUrl: ''},
      Timing: [],
    };
  }

  /**
   * Populates the important base artifacts from a fully loaded test page.
   * Currently must be run before `start-url` gatherer so that `WebAppManifest`
   * will be available to it.
   * @param {LH.Gatherer.PassContext} passContext
   */
  static async populateBaseArtifacts(passContext) {
    const baseArtifacts = passContext.baseArtifacts;

    // Copy redirected URL to artifact.
    baseArtifacts.URL.finalUrl = passContext.url;

    // Fetch the manifest, if it exists.
    baseArtifacts.WebAppManifest = await GatherRunner.getWebAppManifest(passContext);

    baseArtifacts.Stacks = await stacksGatherer(passContext);

    // Find the NetworkUserAgent actually used in the devtoolsLogs.
    const devtoolsLog = baseArtifacts.devtoolsLogs[passContext.passConfig.passName];
    const userAgentEntry = devtoolsLog.find(entry =>
      entry.method === 'Network.requestWillBeSent' &&
      !!entry.params.request.headers['User-Agent']
    );
    if (userAgentEntry) {
      // @ts-ignore - guaranteed to exist by the find above
      baseArtifacts.NetworkUserAgent = userAgentEntry.params.request.headers['User-Agent'];
    }
  }

  /**
   * Finalize baseArtifacts after gathering is fully complete.
   * @param {LH.BaseArtifacts} baseArtifacts
   */
  static finalizeBaseArtifacts(baseArtifacts) {
    // Take only unique LighthouseRunWarnings.
    baseArtifacts.LighthouseRunWarnings = Array.from(new Set(baseArtifacts.LighthouseRunWarnings));

    // Take the timing entries we've gathered so far.
    baseArtifacts.Timing = log.getTimeEntries();
  }

  /**
   * Uses the debugger protocol to fetch the manifest from within the context of
   * the target page, reusing any credentials, emulation, etc, already established
   * there.
   *
   * Returns the parsed manifest or null if the page had no manifest. If the manifest
   * was unparseable as JSON, manifest.value will be undefined and manifest.warning
   * will have the reason. See manifest-parser.js for more information.
   *
   * @param {LH.Gatherer.PassContext} passContext
   * @return {Promise<LH.Artifacts.Manifest|null>}
   */
  static async getWebAppManifest(passContext) {
    const response = await passContext.driver.getAppManifest();
    if (!response) return null;
    return manifestParser(response.data, response.url, passContext.url);
  }

  /**
   * @param {Array<LH.Config.Pass>} passConfigs
   * @param {{driver: Driver, requestedUrl: string, settings: LH.Config.Settings}} options
   * @return {Promise<LH.Artifacts>}
   */
  static async run(passConfigs, options) {
    const driver = options.driver;

    /** @type {Partial<LH.GathererArtifacts>} */
    const artifacts = {};

    try {
      await driver.connect();
      // In the devtools/extension case, we can't still be on the site while trying to clear state
      // So we first navigate to about:blank, then apply our emulation & setup
      await GatherRunner.loadBlank(driver);

      const baseArtifacts = await GatherRunner.initializeBaseArtifacts(options);
      baseArtifacts.BenchmarkIndex = await options.driver.getBenchmarkIndex();

      await GatherRunner.setupDriver(driver, options);

      let isFirstPass = true;
      for (const passConfig of passConfigs) {
        /** @type {LH.Gatherer.PassContext} */
        const passContext = {
          driver,
          url: options.requestedUrl,
          settings: options.settings,
          passConfig,
          baseArtifacts,
          LighthouseRunWarnings: baseArtifacts.LighthouseRunWarnings,
          // *pass() functions will set the pageLoadError if they encounter one
          pageLoadError: /** @type {LH.LighthouseError|undefined} */ (undefined),
        };
        const passResults = await GatherRunner.runPass(passContext);
        Object.assign(artifacts, passResults.artifacts);

        if (isFirstPass) {
          await GatherRunner.populateBaseArtifacts(passContext);
          isFirstPass = false;
        }
      }

      await GatherRunner.disposeDriver(driver, options);
      GatherRunner.finalizeBaseArtifacts(baseArtifacts);
      return /** @type {LH.Artifacts} */ ({...baseArtifacts, ...artifacts}); // Cast to drop Partial<>.
    } catch (err) {
      // cleanup on error
      GatherRunner.disposeDriver(driver, options);
      throw err;
    }
  }

<<<<<<< HEAD
        if (passContext.pageLoadError) {
          const {message, friendlyMessage} = passContext.pageLoadError;
          log.error('GatherRunner', message, passContext.url);
          passContext.LighthouseRunWarnings.push(friendlyMessage || message);
        }

        if (isFirstPass) {
          baseArtifacts.Stacks = await stacksGatherer(passContext);
        }
=======
  /**
   * Returns whether this pass should be considered to be measuring performance.
   * @param {LH.Gatherer.PassContext} passContext
   * @return {boolean}
   */
  static isPerfPass(passContext) {
    const {settings, passConfig} = passContext;
    return !settings.disableStorageReset && passConfig.recordTrace && passConfig.useThrottling;
  }
>>>>>>> 709d2b5e

  /**
   * Starting from about:blank, load the page and run gatherers for this pass.
   * @param {LH.Gatherer.PassContext} passContext
   * @return {Promise<{artifacts: Partial<LH.GathererArtifacts>, pageLoadError?: LHError}>}
   */
  static async runPass(passContext) {
    /** @type {Partial<GathererResults>} */
    const gathererResults = {};
    const {driver, passConfig} = passContext;

    // Go to about:blank, set up, and run `beforePass()` on gatherers.
    await GatherRunner.loadBlank(driver, passConfig.blankPage);
    await GatherRunner.setupPassNetwork(passContext);
    const isPerfPass = GatherRunner.isPerfPass(passContext);
    if (isPerfPass) await driver.cleanBrowserCaches(); // Clear disk & memory cache if it's a perf run
    await GatherRunner.beforePass(passContext, gathererResults);

    // Navigate, start recording, and run `pass()` on gatherers.
    await GatherRunner.beginRecording(passContext);
    await GatherRunner.loadPage(driver, passContext);
    await GatherRunner.pass(passContext, gathererResults);
    const loadData = await GatherRunner.endRecording(passContext);

    // Disable throttling so the afterPass analysis isn't throttled
    await driver.setThrottling(passContext.settings, {useThrottling: false});

    // Save devtoolsLog and trace.
    const baseArtifacts = passContext.baseArtifacts;
    baseArtifacts.devtoolsLogs[passConfig.passName] = loadData.devtoolsLog;
    if (loadData.trace) baseArtifacts.traces[passConfig.passName] = loadData.trace;

    // If there were any load errors, treat all gatherers as if they errored.
    const pageLoadError = GatherRunner.getPageLoadError(passContext, loadData);
    if (pageLoadError) {
      log.error('GatherRunner', pageLoadError.friendlyMessage, passContext.url);
      passContext.LighthouseRunWarnings.push(pageLoadError.friendlyMessage);
      return GatherRunner.generatePageLoadErrorArtifacts(passContext, pageLoadError);
    }

    // If no error, run `afterPass()` on gatherers and return collected artifacts.
    await GatherRunner.afterPass(passContext, loadData, gathererResults);
    return GatherRunner.collectArtifacts(gathererResults);
  }
}

module.exports = GatherRunner;<|MERGE_RESOLUTION|>--- conflicted
+++ resolved
@@ -51,10 +51,16 @@
    * pre-redirect starting URL.
    * @param {Driver} driver
    * @param {LH.Gatherer.PassContext} passContext
-   * @return {Promise<{pageLoadError?: LH.LighthouseError}>}
+   * @return {Promise<{navigationError?: LH.LighthouseError}>}
    */
   static async loadPage(driver, passContext) {
-<<<<<<< HEAD
+    const gatherers = passContext.passConfig.gatherers;
+    const status = {
+      msg: 'Loading page & waiting for onload',
+      id: `lh:gather:loadPage-${passContext.passConfig.passName}`,
+      args: [gatherers.map(g => g.instance.name).join(', ')],
+    };
+    log.time(status);
     try {
       const finalUrl = await driver.gotoURL(passContext.url, {
         waitForFCP: passContext.passConfig.recordTrace,
@@ -62,34 +68,18 @@
         passContext,
       });
       passContext.url = finalUrl;
-
-      return {};
     } catch (err) {
       // If it's one of our loading-based LHErrors, we'll treat it as a page load error.
       if (err.code === 'NO_FCP') {
-        return {pageLoadError: err};
+        return {navigationError: err};
       }
 
       throw err;
-    }
-=======
-    const gatherers = passContext.passConfig.gatherers;
-    const status = {
-      msg: 'Loading page & waiting for onload',
-      id: `lh:gather:loadPage-${passContext.passConfig.passName}`,
-      args: [gatherers.map(g => g.instance.name).join(', ')],
-    };
-    log.time(status);
-
-    const finalUrl = await driver.gotoURL(passContext.url, {
-      waitForFCP: passContext.passConfig.recordTrace,
-      waitForLoad: true,
-      passContext,
-    });
-    passContext.url = finalUrl;
-
-    log.timeEnd(status);
->>>>>>> 709d2b5e
+    } finally {
+      log.timeEnd(status);
+    }
+
+    return {};
   }
 
   /**
@@ -181,14 +171,24 @@
    * main document request failure, a security issue, etc.
    * @param {LH.Gatherer.PassContext} passContext
    * @param {LH.Gatherer.LoadData} loadData
-   */
-  static getPageLoadError(passContext, loadData) {
+   * @param {LighthouseError|undefined} navigationError
+   * @return {LighthouseError|undefined}
+   */
+  static getPageLoadError(passContext, loadData, navigationError) {
     const networkError = GatherRunner.getNetworkError(passContext.url, loadData.networkRecords);
 
     //  If the driver was offline, the load will fail without offline support. Ignore this case.
     if (!passContext.driver.online) return;
 
-    return networkError;
+    // Network errors are usually the most specific and provide the best reason for why the page failed to load.
+    // Prefer networkError over navigationError.
+    // Example: `DNS_FAILURE` is better than `NO_FCP`.
+    if (networkError) return networkError;
+
+    // Navigation errors are rather generic and express some failure of the page to render properly.
+    // Use `navigationError` as the last resort.
+    // Example: `NO_FCP`, the page never painted content for some unknown reason.
+    return navigationError;
   }
 
   /**
@@ -307,32 +307,6 @@
     const config = passContext.passConfig;
     const gatherers = config.gatherers;
 
-<<<<<<< HEAD
-    const recordTrace = config.recordTrace;
-    const isPerfRun = !settings.disableStorageReset && recordTrace && config.useThrottling;
-
-    const status = {
-      msg: 'Loading page & waiting for onload',
-      id: `lh:gather:loadPage-${passContext.passConfig.passName}`,
-      args: [gatherers.map(g => g.instance.name).join(', ')],
-    };
-    log.time(status);
-
-    // Clear disk & memory cache if it's a perf run
-    if (isPerfRun) await driver.cleanBrowserCaches();
-    // Always record devtoolsLog
-    await driver.beginDevtoolsLog();
-    // Begin tracing if requested by config.
-    if (recordTrace) await driver.beginTrace(settings);
-
-    // Navigate.
-    let {pageLoadError} = await GatherRunner.loadPage(driver, passContext);
-    // If the driver was offline, a page load error might be expected, so do not save it.
-    if (!driver.online) pageLoadError = undefined;
-    log.timeEnd(status);
-
-=======
->>>>>>> 709d2b5e
     const pStatus = {msg: `Running pass methods`, id: `lh:gather:pass`};
     log.time(pStatus, 'verbose');
 
@@ -345,10 +319,7 @@
         id: `lh:gather:pass:${gatherer.name}`,
       };
       log.time(status);
-      const artifactPromise = pageLoadError ?
-        Promise.reject(pageLoadError) :
-        Promise.resolve().then(_ => gatherer.pass(passContext));
-
+      const artifactPromise = Promise.resolve().then(_ => gatherer.pass(passContext));
       const gathererResult = gathererResults[gatherer.name] || [];
       gathererResult.push(artifactPromise);
       gathererResults[gatherer.name] = gathererResult;
@@ -356,8 +327,6 @@
     }
 
     log.timeEnd(pStatus);
-
-    passContext.pageLoadError = pageLoadError;
   }
 
   /**
@@ -371,40 +340,6 @@
     const config = passContext.passConfig;
     const gatherers = config.gatherers;
 
-<<<<<<< HEAD
-    let trace;
-    if (config.recordTrace) {
-      const status = {msg: 'Retrieving trace', id: `lh:gather:getTrace`};
-      log.time(status);
-      trace = await driver.endTrace();
-      log.timeEnd(status);
-    }
-
-    const status = {
-      msg: 'Retrieving devtoolsLog & network records',
-      id: `lh:gather:getDevtoolsLog`,
-    };
-    log.time(status);
-    const devtoolsLog = driver.endDevtoolsLog();
-    const networkRecords = NetworkRecorder.recordsFromLogs(devtoolsLog);
-    log.timeEnd(status);
-
-    // Prefer the page load error from networks if we have one as it's more specific than NO_FCP.
-    let pageLoadError = GatherRunner.getPageLoadError(passContext.url, networkRecords) ||
-      passContext.pageLoadError;
-    // If the driver was offline, a page load error is expected, so do not save it.
-    if (!driver.online) pageLoadError = undefined;
-
-    // Expose devtoolsLog, networkRecords, and trace (if present) to gatherers
-    /** @type {LH.Gatherer.LoadData} */
-    const passData = {
-      networkRecords,
-      devtoolsLog,
-      trace,
-    };
-
-=======
->>>>>>> 709d2b5e
     const apStatus = {msg: `Running afterPass methods`, id: `lh:gather:afterPass`};
     log.time(apStatus, 'verbose');
 
@@ -426,19 +361,13 @@
       // Override the gatherer result if we encountered a pageLoadError to ensure the last error wins.
       // We prefer the pageLoadError here in afterPass because it contains the more specific error
       // from the network records.
-      gathererResults[gatherer.name] = pageLoadError ? [artifactPromise] : gathererResult;
+      gathererResults[gatherer.name] = gathererResult;
       await artifactPromise.catch(() => {});
       log.timeEnd(status);
     }
     log.timeEnd(apStatus);
   }
 
-<<<<<<< HEAD
-    passContext.pageLoadError = pageLoadError;
-
-    // Resolve on tracing data using passName from config.
-    return passData;
-=======
   /**
    * Generate a set of artfiacts for the given pass as if all the gatherers
    * failed with the given pageLoadError.
@@ -459,7 +388,6 @@
       // @ts-ignore - TODO(bckenny): figure out how to usefully type errored artifacts.
       artifacts: errorArtifacts,
     };
->>>>>>> 709d2b5e
   }
 
   /**
@@ -621,8 +549,6 @@
           passConfig,
           baseArtifacts,
           LighthouseRunWarnings: baseArtifacts.LighthouseRunWarnings,
-          // *pass() functions will set the pageLoadError if they encounter one
-          pageLoadError: /** @type {LH.LighthouseError|undefined} */ (undefined),
         };
         const passResults = await GatherRunner.runPass(passContext);
         Object.assign(artifacts, passResults.artifacts);
@@ -643,17 +569,6 @@
     }
   }
 
-<<<<<<< HEAD
-        if (passContext.pageLoadError) {
-          const {message, friendlyMessage} = passContext.pageLoadError;
-          log.error('GatherRunner', message, passContext.url);
-          passContext.LighthouseRunWarnings.push(friendlyMessage || message);
-        }
-
-        if (isFirstPass) {
-          baseArtifacts.Stacks = await stacksGatherer(passContext);
-        }
-=======
   /**
    * Returns whether this pass should be considered to be measuring performance.
    * @param {LH.Gatherer.PassContext} passContext
@@ -663,7 +578,6 @@
     const {settings, passConfig} = passContext;
     return !settings.disableStorageReset && passConfig.recordTrace && passConfig.useThrottling;
   }
->>>>>>> 709d2b5e
 
   /**
    * Starting from about:blank, load the page and run gatherers for this pass.
@@ -684,7 +598,7 @@
 
     // Navigate, start recording, and run `pass()` on gatherers.
     await GatherRunner.beginRecording(passContext);
-    await GatherRunner.loadPage(driver, passContext);
+    const {navigationError} = await GatherRunner.loadPage(driver, passContext);
     await GatherRunner.pass(passContext, gathererResults);
     const loadData = await GatherRunner.endRecording(passContext);
 
@@ -697,7 +611,7 @@
     if (loadData.trace) baseArtifacts.traces[passConfig.passName] = loadData.trace;
 
     // If there were any load errors, treat all gatherers as if they errored.
-    const pageLoadError = GatherRunner.getPageLoadError(passContext, loadData);
+    const pageLoadError = GatherRunner.getPageLoadError(passContext, loadData, navigationError);
     if (pageLoadError) {
       log.error('GatherRunner', pageLoadError.friendlyMessage, passContext.url);
       passContext.LighthouseRunWarnings.push(pageLoadError.friendlyMessage);
