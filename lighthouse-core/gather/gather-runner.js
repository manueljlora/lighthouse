--- conflicted
+++ resolved
@@ -507,15 +507,14 @@
 
         const passData = await GatherRunner.afterPass(passContext, gathererResults);
 
-<<<<<<< HEAD
         if (passContext.pageLoadError) {
           const {message, friendlyMessage} = passContext.pageLoadError;
           log.error('GatherRunner', message, passContext.url);
           passContext.LighthouseRunWarnings.push(friendlyMessage || message);
-=======
+        }
+
         if (isFirstPass) {
           baseArtifacts.Stacks = await stacksGatherer(passContext);
->>>>>>> 206a649a
         }
 
         // Save devtoolsLog, but networkRecords are discarded and not added onto artifacts.
